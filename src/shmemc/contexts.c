--- conflicted
+++ resolved
@@ -260,17 +260,11 @@
 int
 shmemc_context_init_default(void)
 {
-<<<<<<< HEAD
-    context_set_options(0L, defcp);
-
-    shmemc_ucx_context_progress(defcp);
-=======
     shmemc_context_h defc = &shmemc_default_context;
 
     context_set_options(0L, defc);
 
     shmemc_ucx_context_progress(defc);
->>>>>>> 610f12bd
 
     return shmemc_ucx_context_default_set_info();
 }