/* For license: see LICENSE file at top-level */

#ifdef HAVE_CONFIG_H
# include "config.h"
#endif /* HAVE_CONFIG_H */

#include "state.h"
#include "shmemc.h"
#include "shmemu.h"

#include <stdlib.h>

#include <ucp/api/ucp.h>

static shmemc_context_h defc = &shmemc_default_context;

/*
 * fill in context's worker
 *
 * Return 0 on success, non-0 on failure
 */

int
shmemc_ucx_context_progress(shmemc_context_h ch)
{
    ucp_worker_params_t wkpm;
    ucs_status_t s;

    wkpm.field_mask = UCP_WORKER_PARAM_FIELD_THREAD_MODE;

    if (ch->attr.serialized) {
        wkpm.thread_mode = UCS_THREAD_MODE_SERIALIZED;
    }
    else if (ch->attr.private) {
        wkpm.thread_mode = UCS_THREAD_MODE_SINGLE;
    }
    else {
        wkpm.thread_mode = UCS_THREAD_MODE_MULTI;
    }

    s = ucp_worker_create(proc.comms.ucx_ctxt, &wkpm, &(ch->w));
    if (shmemu_unlikely(s != UCS_OK)) {
        return 1;
        /* NOT REACHED */
    }

    return 0;
}

/*
 * Fill out info for default context
 *
 * Return 0 on success, non-0 otherwise
 */

int
shmemc_ucx_context_default_set_info(void)
{
    ucs_status_t s;
    ucp_address_t *addr;
    size_t len;

    /* get address for remote access to worker */
<<<<<<< HEAD
    s = ucp_worker_get_address(defcp->w, &addr, &len);
=======
    s = ucp_worker_get_address(defc->w, &addr, &len);
>>>>>>> 610f12bd
    if (shmemu_unlikely(s != UCS_OK)) {
        return 1;
        /* NOT REACHED */
    }

    proc.comms.xchg_wrkr_info[proc.rank].addr = addr;
    proc.comms.xchg_wrkr_info[proc.rank].len = len;

    return 0;
}<|MERGE_RESOLUTION|>--- conflicted
+++ resolved
@@ -61,11 +61,7 @@
     size_t len;
 
     /* get address for remote access to worker */
-<<<<<<< HEAD
-    s = ucp_worker_get_address(defcp->w, &addr, &len);
-=======
     s = ucp_worker_get_address(defc->w, &addr, &len);
->>>>>>> 610f12bd
     if (shmemu_unlikely(s != UCS_OK)) {
         return 1;
         /* NOT REACHED */
