--- conflicted
+++ resolved
@@ -57,16 +57,6 @@
 inline static void
 teardown_context(shmemc_context_h ch)
 {
-<<<<<<< HEAD
-    size_t c;
-
-    /*
-     * special release case for default context
-     */
-    ucp_worker_release_address(defcp->w,
-                               proc.comms.xchg_wrkr_info[proc.rank].addr);
-    ucp_worker_destroy(defcp->w);
-=======
     size_t r;
     int pe;
 
@@ -90,7 +80,6 @@
 contexts_table_finalize(void)
 {
     size_t c;
->>>>>>> 610f12bd
 
     /*
      * clear up each allocated SHMEM context
@@ -424,10 +413,6 @@
 
     /* Create exchange workers and space for EPs */
     allocate_xworkers_table();
-<<<<<<< HEAD
-    shmemc_ucx_allocate_eps_table(defcp);
-=======
->>>>>>> 610f12bd
 
     shmemc_ucx_allocate_eps_table(defc);
 
@@ -453,14 +438,7 @@
 {
     shmemc_globalexit_finalize();
 
-<<<<<<< HEAD
-    if (! proc.env.teardown_kludge) {
-        shmemc_ucx_disconnect_all_eps(defcp);
-    }
-    shmemc_ucx_deallocate_eps_table(defcp);
-=======
     contexts_table_finalize();
->>>>>>> 610f12bd
 
     deallocate_xworkers_table();
 
