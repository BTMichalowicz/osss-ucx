--- conflicted
+++ resolved
@@ -24,13 +24,7 @@
 inline static ucp_ep_h
 lookup_ucp_ep(shmemc_context_h ch, int pe)
 {
-<<<<<<< HEAD
-    NO_WARN_UNUSED(ch);
-
-    return defcp->eps[pe];
-=======
     return ch->eps[pe];
->>>>>>> 610f12bd
 }
 
 /*
