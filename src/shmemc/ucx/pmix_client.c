/* For license: see LICENSE file at top-level */

#ifdef HAVE_CONFIG_H
# include "config.h"
#endif /* HAVE_CONFIG_H */

#include "thispe.h"
#include "shmemu.h"
#include "shmemc.h"
#include "state.h"
#include "ucx/api.h"

#include <stdio.h>
#include <stdlib.h>
#include <string.h>
#include <sys/types.h>

#include <pmix.h>

#include <ucp/api/ucp.h>

/* -------------------------------------------------------------- */

/*
 * Persistent local state
 */

static pmix_info_t waiter;      /* control lookups */
static pmix_proc_t my_proc;     /* about me */
static pmix_proc_t wc_proc;     /* wildcard lookups */

/*
 * Make local info avaialable to PMIx
 */

static const char *wrkr_exch_fmt   = "wrkr:%d";     /* pe */

void
shmemc_pmi_publish_worker(void)
{
    pmix_status_t ps;
    pmix_info_t pi;
    pmix_byte_object_t *bop = & pi.value.data.bo; /* shortcut */

    PMIX_INFO_CONSTRUCT(&pi);

    /* everyone publishes their info */
    snprintf(pi.key, PMIX_MAX_KEYLEN, wrkr_exch_fmt, proc.rank);
    pi.value.type = PMIX_BYTE_OBJECT;
    bop->bytes = (char *) proc.comms.xchg_wrkr_info[proc.rank].addr;
    bop->size = proc.comms.xchg_wrkr_info[proc.rank].len;
    ps = PMIx_Publish(&pi, 1);
    shmemu_assert(ps == PMIX_SUCCESS, "can't publish worker blob");
}

static const char *rkey_exch_fmt   = "rkey:%lu:%d"; /* region, pe */

#ifndef ENABLE_ALIGNED_ADDRESSES
static const char *region_base_fmt = "base:%lu:%d"; /* region, pe */
static const char *region_size_fmt = "size:%lu:%d"; /* region, pe */
#endif /* ! ENABLE_ALIGNED_ADDRESSES */

inline static void
publish_one_rkeys(pmix_info_t *rip, size_t r)
{
    pmix_status_t ps;
    pmix_byte_object_t *bop = & rip->value.data.bo;
    void *packed_rkey;
    size_t rkey_len;
    const ucs_status_t s =
        shmemc_ucx_rkey_pack(proc.comms.regions[r].minfo[proc.rank].mh,
                             &packed_rkey, &rkey_len
                             );
    shmemu_assert(s == UCS_OK, "can't pack rkey");

    snprintf(rip->key, PMIX_MAX_KEYLEN, rkey_exch_fmt, r, proc.rank);
    rip->value.type = PMIX_BYTE_OBJECT;
    bop->bytes = (char *) packed_rkey;
    bop->size = rkey_len;
    ps = PMIx_Publish(rip, 1);
    shmemu_assert(ps == PMIX_SUCCESS, "can't publish rkey");

    ucp_rkey_buffer_release(packed_rkey);
}

#ifndef ENABLE_ALIGNED_ADDRESSES
inline static void
publish_one_heap(pmix_info_t hip[2], size_t r)
{
    pmix_status_t ps;

    snprintf(hip[0].key, PMIX_MAX_KEYLEN,
             region_base_fmt, r, proc.rank);
    hip[0].value.type = PMIX_UINT64;
    hip[0].value.data.uint64 =
        (uint64_t) proc.comms.regions[r].minfo[proc.rank].base;

    snprintf(hip[1].key, PMIX_MAX_KEYLEN,
             region_size_fmt, r, proc.rank);
    hip[1].value.type = PMIX_SIZE;
    hip[1].value.data.size =
        proc.comms.regions[r].minfo[proc.rank].len;

    /* newer PMIx should be able to do this at one go */
#if PMIX_VERSION_MAJOR > 2
    ps = PMIx_Publish(hip, 2);
    shmemu_assert(ps == PMIX_SUCCESS, "can't publish heap base/size");
#else /* PMIX_VERSION_MAJOR */
    ps = PMIx_Publish(&hip[0], 1);
    shmemu_assert(ps == PMIX_SUCCESS, "can't publish heap base");
    ps = PMIx_Publish(&hip[1], 1);
    shmemu_assert(ps == PMIX_SUCCESS, "can't publish heap size");
#endif  /* PMIX_VERSION_MAJOR */
}
#endif /* ! ENABLE_ALIGNED_ADDRESSES */

void
shmemc_pmi_publish_rkeys_and_heaps(void)
{
    pmix_info_t ri;
#ifndef ENABLE_ALIGNED_ADDRESSES
    pmix_info_t *hip;
#endif /* ! ENABLE_ALIGNED_ADDRESSES */
    size_t r;

    PMIX_INFO_CONSTRUCT(&ri);
#ifndef ENABLE_ALIGNED_ADDRESSES
    PMIX_INFO_CREATE(hip, 2);
#endif /* ! ENABLE_ALIGNED_ADDRESSES */

    publish_one_rkeys(&ri, 0);

    for (r = 1; r < proc.comms.nregions; ++r) {
        publish_one_rkeys(&ri, r);

#ifndef ENABLE_ALIGNED_ADDRESSES
        publish_one_heap(hip, r);
#endif /* ! ENABLE_ALIGNED_ADDRESSES */
    }

#ifndef ENABLE_ALIGNED_ADDRESSES
    PMIX_INFO_FREE(hip, 2);
#endif /* ! ENABLE_ALIGNED_ADDRESSES */
}

/* -------------------------------------------------------------- */

/*
 * Get remote info out of PMIx
 */

void
shmemc_pmi_exchange_workers(void)
{
    pmix_status_t ps;
    pmix_pdata_t fetch;
    pmix_byte_object_t *bop = & fetch.value.data.bo;
    int pe;

    PMIX_PDATA_CONSTRUCT(&fetch);

    for (pe = 0; pe < proc.nranks; ++pe) {
        const int i = SHIFT(pe);

        snprintf(fetch.key, PMIX_MAX_KEYLEN, wrkr_exch_fmt, i);
        ps = PMIx_Lookup(&fetch, 1, &waiter, 1);
        shmemu_assert(ps == PMIX_SUCCESS, "can't find remote worker blob");

        /* save published worker */
        proc.comms.xchg_wrkr_info[i].buf = (char *) malloc(bop->size);
        shmemu_assert(proc.comms.xchg_wrkr_info[i].buf != NULL,
                      "can't allocate memory for remote workers");
        memcpy(proc.comms.xchg_wrkr_info[i].buf, bop->bytes, bop->size);
    }
}

#ifndef ENABLE_ALIGNED_ADDRESSES
inline static void
exchange_one_heap(pmix_pdata_t hdp[2], size_t r, int pe)
{
    uint64_t base;
    size_t len;
    pmix_status_t ps;

    snprintf(hdp[0].key, PMIX_MAX_KEYLEN,
             region_base_fmt, r, pe);
    snprintf(hdp[1].key, PMIX_MAX_KEYLEN,
             region_size_fmt, r, pe);

#if PMIX_VERSION_MAJOR > 2
    ps = PMIx_Lookup(hdp, 2, &waiter, 1);
    shmemu_assert(ps == PMIX_SUCCESS,
                  "can't fetch heap base/size");
#else /* PMIX_VERSION_MAJOR */
    ps = PMIx_Lookup(&hdp[0], 1, &waiter, 1);
    shmemu_assert(ps == PMIX_SUCCESS,
                  "can't fetch heap base");
    ps = PMIx_Lookup(&hdp[1], 1, &waiter, 1);
    shmemu_assert(ps == PMIX_SUCCESS,
                  "can't fetch heap size");
#endif /* PMIX_VERSION_MAJOR */

    base = hdp[0].value.data.uint64;
    len  = hdp[1].value.data.size;

    proc.comms.regions[r].minfo[pe].base = base;
    proc.comms.regions[r].minfo[pe].len = len;
    /* slightly redundant storage, but useful */
    proc.comms.regions[r].minfo[pe].end = base + len;
}
#endif /* ! ENABLE_ALIGNED_ADDRESSES */

inline static void
exchange_one_rkeys(pmix_pdata_t *rdp, size_t r, int pe)
{
    pmix_status_t ps;
    const pmix_byte_object_t *bop = & rdp->value.data.bo;
<<<<<<< HEAD
    ucs_status_t s;
=======
>>>>>>> 610f12bd

    snprintf(rdp->key, PMIX_MAX_KEYLEN, rkey_exch_fmt, r, pe);

    ps = PMIx_Lookup(rdp, 1, &waiter, 1);
    shmemu_assert(ps == PMIX_SUCCESS, "can't fetch remote rkey");

<<<<<<< HEAD
    /* opaque rkey */
    proc.comms.regions[r].minfo[pe].racc.rkey_data = malloc(bop->size);
    shmemu_assert(proc.comms.regions[r].minfo[pe].racc.rkey_data != NULL,
                  "couldn't allocate memory for rkey data");

    memcpy(proc.comms.regions[r].minfo[pe].racc.rkey_data,
           bop->bytes,
           bop->size);

    /* TODO this should be moved out of here and generalized to any context */
    s = shmemc_ucx_rkey_unpack(defcp->eps[pe],
                               proc.comms.regions[r].minfo[pe].racc.rkey_data,
                               &proc.comms.regions[r].minfo[pe].racc.rkey
                               );
    shmemu_assert(s == UCS_OK, "can't unpack remote rkey");
=======
    proc.comms.orks[r].rkeys[pe].data = malloc(bop->size);

    shmemu_assert(proc.comms.orks[r].rkeys[pe].data != NULL,
                  "couldn't allocate memory for rkey data");

    memcpy(proc.comms.orks[r].rkeys[pe].data, bop->bytes, bop->size);
>>>>>>> 610f12bd
}

inline static void
exchange_all_rkeys(pmix_pdata_t *rdp, size_t r)
{
    int pe;

    for (pe = 0; pe < proc.nranks; ++pe) {
        const int i = SHIFT(pe);

        exchange_one_rkeys(rdp, r, i);
    }
}

inline static void
exchange_one_rkeys_and_heaps(pmix_pdata_t *rdp,
                             pmix_pdata_t hdp[2],
                             size_t r)
{
    int pe;

    NO_WARN_UNUSED(hdp);

    for (pe = 0; pe < proc.nranks; ++pe) {
        const int i = SHIFT(pe);

        exchange_one_rkeys(rdp, r, i);

#ifndef ENABLE_ALIGNED_ADDRESSES
        exchange_one_heap(hdp, r, i);
#endif /* ! ENABLE_ALIGNED_ADDRESSES */
    }  /* PE loop */
}

void
shmemc_pmi_exchange_rkeys_and_heaps(void)
{
    size_t r;
    pmix_pdata_t rd;
    pmix_pdata_t *hdp;

    PMIX_PDATA_CONSTRUCT(&rd);
    PMIX_PDATA_CREATE(hdp, 2);

    /* global rkeys */
    exchange_all_rkeys(&rd, 0);

    /* now everything else */
    for (r = 1; r < proc.comms.nregions; ++r) {
        exchange_one_rkeys_and_heaps(&rd, hdp, r);
    }

#ifndef ENABLE_ALIGNED_ADDRESSES
    PMIX_PDATA_FREE(hdp, 2);
#endif /* ! ENABLE_ALIGNED_ADDRESSES */
}

/* -------------------------------------------------------------- */

inline static void
make_waiter(void)
{
    int all = 0;

    PMIX_INFO_CONSTRUCT(&waiter);
    PMIX_INFO_LOAD(&waiter, PMIX_WAIT, &all, PMIX_INT);
}

inline static void
release_waiter(void)
{
    return;                     /* nothing needed */
}

/* -------------------------------------------------------------- */

/*
 * this barrier is purely for internal use with PMIx, nothing to do
 * with SHMEM/UCX
 */
void
shmemc_pmi_barrier_all(void)
{
    PMIx_Fence(NULL, 0, NULL, 0);
}

/*
 * handle the different init/fini APIs
 */

inline static pmix_status_t
pmix_init_wrapper(pmix_proc_t *pp)
{
    pmix_status_t ps;

#ifdef HAVE_PMIX_NO_INIT_HINTS
    ps = PMIx_Init(pp);
#else
    ps = PMIx_Init(pp, NULL, 0);
#endif  /* HAVE_PMIX_NO_INIT_HINTS */

    return ps;
}

inline static pmix_status_t
pmix_finalize_wrapper(void)
{
    pmix_status_t ps;

#ifdef HAVE_PMIX_NO_INIT_HINTS
    ps = PMIx_Finalize();
#else
    ps = PMIx_Finalize(NULL, 0);
#endif  /* HAVE_PMIX_NO_INIT_HINTS */

    return ps;
}

/*
 * get the PMIx client-side up and running
 */

inline static void
init_ranks(void)
{
    pmix_value_t *vp;           /* holds things we get from PMIx */
    pmix_status_t ps;

    /* we can get our own rank immediately */
    proc.rank = (int) my_proc.rank;
    shmemu_assert(proc.rank >= 0,
                  "PMIx PE rank %d must be >= 0",
                  proc.rank);

    /* make a new proc to query things not linked to a specific rank */
    PMIX_PROC_CONSTRUCT(&wc_proc);
    STRNCPY_SAFE(wc_proc.nspace, my_proc.nspace, PMIX_MAX_NSLEN + 1);
    wc_proc.rank = PMIX_RANK_WILDCARD;

    ps = PMIx_Get(&wc_proc, PMIX_JOB_SIZE, NULL, 0, &vp);
    shmemu_assert(ps == PMIX_SUCCESS,
                  "PMIx can't get program size (%s)",
                  PMIx_Error_string(ps));

    proc.nranks = (int) vp->data.uint32; /* number of ranks/PEs */

    ps = PMIx_Get(&wc_proc, PMIX_UNIV_SIZE, NULL, 0, &vp);
    shmemu_assert(ps == PMIX_SUCCESS,
                  "PMIx can't get universe size (%s)",
                  PMIx_Error_string(ps));

    proc.maxranks = (int) vp->data.uint32; /* total ranks available */

    /* is the world a sane size? */
    shmemu_assert(proc.nranks > 0,
                  "PMIx count of PE ranks %d is not valid",
                  proc.nranks);
    shmemu_assert(proc.maxranks > 0,
                  "PMIx PE universe size %d is not valid",
                  proc.maxranks);
    shmemu_assert(IS_VALID_PE_NUMBER(proc.rank),
                  "PMIx PE rank %d is not valid",
                  proc.rank);
}

inline static void
init_peers(void)
{
    pmix_value_t *vp;           /* holds things we get from PMIx */
    pmix_status_t ps;

    /* what's on this node? */
    ps = PMIx_Get(&wc_proc, PMIX_LOCAL_SIZE, NULL, 0, &vp);
    shmemu_assert(ps == PMIX_SUCCESS,
                  "PMIx can't find PE's peers (%s)",
                  PMIx_Error_string(ps));

    proc.npeers = (int) vp->data.uint32;
    /* how's the 'hood look? */
    shmemu_assert(proc.npeers >= 0,
                  "PMIx PE's peer count %d must be >= 0",
                  proc.npeers);
    shmemu_assert(proc.npeers <= proc.nranks,
                  "PMIx PE's peer count %d bigger than program %d",
                  proc.npeers, proc.nranks);

    /* look for peers; leave empty if can't find them */
    ps = PMIx_Get(&wc_proc, PMIX_LOCAL_PEERS, NULL, 0, &vp);
    if (ps == PMIX_SUCCESS) {
        size_t n;
        const int s =
            shmemu_parse_csv(vp->data.string, &proc.peers, &n);
        NO_WARN_UNUSED(n);
        shmemu_assert(s > 0, "Unable to parse peer PE numbers");
    }
}

void
shmemc_pmi_client_init(void)
{
    pmix_status_t ps;

    ps = pmix_init_wrapper(&my_proc);

    shmemu_assert(ps == PMIX_SUCCESS,
                  "PMIx can't initialize (%s)",
                  PMIx_Error_string(ps));

    init_ranks();
    init_peers();

    make_waiter();
}

/*
 * shut down PMIx client-side
 */

void
shmemc_pmi_client_finalize(void)
{
    pmix_status_t ps;

    ps = pmix_finalize_wrapper();

    shmemu_assert(ps == PMIX_SUCCESS,
                  "PMIx can't finalize (%s)",
                  PMIx_Error_string(ps));

    release_waiter();

    /* clean up memory recording peer PEs */
    free(proc.peers);
}

/*
 * crunch out if fatal error
 */

void
shmemc_pmi_client_abort(const char *msg, int status)
{
    pmix_status_t ps;

    ps = PMIx_Abort(status, msg, NULL, 0);
    shmemu_assert(ps == PMIX_SUCCESS,
                  "PMIx can't abort (%s)",
                  PMIx_Error_string(ps));
}<|MERGE_RESOLUTION|>--- conflicted
+++ resolved
@@ -215,17 +215,12 @@
 {
     pmix_status_t ps;
     const pmix_byte_object_t *bop = & rdp->value.data.bo;
-<<<<<<< HEAD
-    ucs_status_t s;
-=======
->>>>>>> 610f12bd
 
     snprintf(rdp->key, PMIX_MAX_KEYLEN, rkey_exch_fmt, r, pe);
 
     ps = PMIx_Lookup(rdp, 1, &waiter, 1);
     shmemu_assert(ps == PMIX_SUCCESS, "can't fetch remote rkey");
 
-<<<<<<< HEAD
     /* opaque rkey */
     proc.comms.regions[r].minfo[pe].racc.rkey_data = malloc(bop->size);
     shmemu_assert(proc.comms.regions[r].minfo[pe].racc.rkey_data != NULL,
@@ -235,20 +230,12 @@
            bop->bytes,
            bop->size);
 
-    /* TODO this should be moved out of here and generalized to any context */
-    s = shmemc_ucx_rkey_unpack(defcp->eps[pe],
-                               proc.comms.regions[r].minfo[pe].racc.rkey_data,
-                               &proc.comms.regions[r].minfo[pe].racc.rkey
-                               );
-    shmemu_assert(s == UCS_OK, "can't unpack remote rkey");
-=======
     proc.comms.orks[r].rkeys[pe].data = malloc(bop->size);
 
     shmemu_assert(proc.comms.orks[r].rkeys[pe].data != NULL,
                   "couldn't allocate memory for rkey data");
 
     memcpy(proc.comms.orks[r].rkeys[pe].data, bop->bytes, bop->size);
->>>>>>> 610f12bd
 }
 
 inline static void
